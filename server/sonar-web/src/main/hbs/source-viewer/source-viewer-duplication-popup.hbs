--- conflicted
+++ resolved
@@ -27,13 +27,8 @@
         <div class="component-name-path">
           Lines:
           {{#joinEach blocks ','}}
-<<<<<<< HEAD
-            <a class="link-action" data-key="{{../file.key}}" data-line="{{from}}">
+            <a class="link-action" data-uuid="{{../file.uuid}}" data-line="{{from}}">
               {{from}} – {{sum from size -1}}
-=======
-            <a class="link-action" data-uuid="{{../file.uuid}}" data-line="{{from}}">
-              {{from}} – {{sum from size}}
->>>>>>> 4cbfea96
             </a>
           {{/joinEach}}
         </div>
